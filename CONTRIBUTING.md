# Contributing to consola-rs

Thanks for your interest in contributing to consola-rs! This is an early-stage MVP project aiming for feature parity with the JavaScript [@unjs/consola](https://github.com/unjs/consola) library.

## Quick Start

<<<<<<< HEAD
1. Fork the repository
2. Clone your fork:
   ```bash
   git clone https://github.com/YOUR_USERNAME/consola-rs.git
   cd consola-rs
   ```
3. Create a feature branch:
   ```bash
   git checkout -b feature/my-contribution
   ```

## Development Workflow

### Before You Start

1. Read `tasks.md` to understand project status and priorities
2. Read `AGENTS.md` for development guidelines
3. Read `ARCHITECTURE.md` to understand the system design
4. Check existing issues and PRs to avoid duplicate work

### Making Changes

1. **Format your code** (required):
   ```bash
   cargo fmt --all
   ```

2. **Lint your code** (required):
   ```bash
   cargo clippy --all-targets --all-features -- -D warnings
   ```

3. **Build your code**:
   ```bash
   cargo build --all --locked
   ```

4. **Run tests**:
   ```bash
   # Standard cargo test
   cargo test --all-features --all-targets --locked
   
   # Or with nextest (preferred, mirrors CI)
   cargo nextest run --all-features --all-targets --locked
   cargo test --doc --locked  # Doc tests
   ```

5. **Run all checks** (shortcut):
   ```bash
   make check
   ```

### Commit Messages

We follow [Conventional Commits](https://www.conventionalcommits.org/):

```
feat: add custom reporter support
fix: correct throttling window expiry
docs: update REPORTERS.md with examples
test: add property tests for level filtering
chore: update dependencies
```

Types:
- `feat`: New feature
- `fix`: Bug fix
- `docs`: Documentation changes
- `test`: Adding or updating tests
- `refactor`: Code refactoring
- `perf`: Performance improvements
- `chore`: Maintenance tasks
- `ci`: CI/CD changes

### Pull Requests

1. **Title**: Use conventional commit format
2. **Description**: 
   - Explain what and why
   - Reference related task numbers from `tasks.md`
   - Include before/after examples if relevant
3. **Tests**: Add tests for new behavior
4. **Documentation**: Update docs if behavior changes

Example PR description:
```markdown
## What

Implements Task 111: Snapshot tests for basic/fancy/box outputs

## Why

Ensures output formatting remains consistent across changes

## Changes

- Added snapshot tests for raw logging
- Added snapshot tests for multiple log types
- Updated test documentation

## Testing

All tests pass:
- `cargo test --all-features`
- Snapshot tests validate against baseline
```
=======
1. Fork & branch from `main`.
1. Ensure `cargo fmt`, `cargo clippy` pass (warnings tolerated during MVP).
1. Add tests (nextest compatible) for new behavior.
1. Submit PR referencing related task numbers from `tasks.md`.
>>>>>>> 43d80a98

## Feature Flags

consola-rs uses extensive feature gating. Test your changes with different feature combinations:

```bash
# Minimal build (no features)
cargo build --no-default-features

# WASM target
cargo build --features wasm

# JSON output
cargo build --features json

# All features (default for CI)
cargo build --all-features
```

See `FEATURE-FLAGS.md` for complete feature matrix.

## MSRV (Minimum Supported Rust Version)

**Rust 1.85** (edition 2024)

We use the latest stable Rust edition for modern language features. This is enforced in CI.

## Testing

### Test Organization

- **Unit tests**: Embedded in source files (`src/`)
- **Integration tests**: Separate test files (`tests/`)
- **Snapshot tests**: Using `insta` crate
- **Property tests**: Using `proptest` crate
- **Benchmarks**: In `benches/` directory

### Running Tests

```bash
# All tests
cargo test --all-features

# Specific test
cargo test --test snapshot_tests

# With nextest (faster, parallel)
cargo nextest run --all-features

# Doc tests (nextest doesn't run these)
cargo test --doc

# Update snapshots
INSTA_UPDATE=always cargo test --test snapshot_tests
```

### Writing Tests

Follow existing patterns:

```rust
#[test]
fn test_my_feature() {
    let mut logger = Logger::new(MemoryReporter::new());
    logger.log("info", None, ["test message"]);
    
    let captured = logger.reporter().get_records();
    assert_eq!(captured.len(), 1);
    assert_eq!(captured[0].message.as_ref().unwrap(), "test message");
}
```

For snapshot tests:

```rust
#[test]
fn snapshot_my_output() {
    let output = generate_output();
    insta::assert_snapshot!("my_output", output);
}
```

## Code Style

### Guidelines

1. **No `unwrap()` / `expect()` outside tests**
   - Use `?` operator or proper error handling
   - Tests may use these for conciseness

2. **Avoid `unsafe` code**
   - Only for legitimate system calls (e.g., terminal size detection)
   - Document safety invariants

3. **Thread safety**
   - Use `parking_lot::RwLock` for shared state
   - Design for concurrent access

4. **Error handling**
   - Use `anyhow` for application errors
   - Use `thiserror` for library errors

5. **Performance**
   - Avoid allocations in hot paths
   - Use `SmallVec` for small collections
   - Profile before optimizing

### Formatting

We use `rustfmt` with default settings. CI will fail if code is not formatted.

### Linting

We use `clippy` with `-D warnings` (all warnings are errors). Fix all clippy warnings before submitting.

## Documentation

### Code Documentation

- Add doc comments to public APIs
- Include examples in doc comments
- Run `cargo doc --all-features` to verify

### Guides

When adding major features, update or create guides:
- `README.md`: User-facing overview
- `REPORTERS.md`: Custom reporter guide
- `PROMPTS.md`: Interactive prompts
- `ARCHITECTURE.md`: System design
- `BENCHMARKS.md`: Performance notes

## Continuous Integration

Our CI runs on:
- **Platforms**: Linux, macOS, Windows
- **Checks**: Format, clippy, build, test, audit, coverage

CI must pass before merging. Check the Actions tab for results.

## Development Tools

### Useful Commands

```bash
# Format check
make fmt-check

# Lint
make lint

# Build
make build

# Test
make test

# All checks (fmt + lint + test)
make check

# Install dev tools
make install-tools

# Watch tests (requires cargo-watch)
make watch
```

### Recommended Tools

- `cargo-nextest`: Faster test runner
- `cargo-watch`: Auto-run tests on changes
- `cargo-deny`: Security and license auditing
- `cargo-tarpaulin`: Code coverage
- `cargo-insta`: Snapshot testing

Install all at once:
```bash
make install-tools
```

## Security

If you discover a security vulnerability, please email security@example.com (TODO: add actual email) instead of opening a public issue.

## Questions?

- Check `tasks.md` for project status
- Read `AGENTS.md` for development guidelines
- Open an issue for discussion
- Join our Discord (TODO: add link if available)

## License

By contributing, you agree that your contributions will be licensed under the MIT License.

---

Thank you for contributing to consola-rs! 🎉<|MERGE_RESOLUTION|>--- conflicted
+++ resolved
@@ -4,119 +4,10 @@
 
 ## Quick Start
 
-<<<<<<< HEAD
-1. Fork the repository
-2. Clone your fork:
-   ```bash
-   git clone https://github.com/YOUR_USERNAME/consola-rs.git
-   cd consola-rs
-   ```
-3. Create a feature branch:
-   ```bash
-   git checkout -b feature/my-contribution
-   ```
-
-## Development Workflow
-
-### Before You Start
-
-1. Read `tasks.md` to understand project status and priorities
-2. Read `AGENTS.md` for development guidelines
-3. Read `ARCHITECTURE.md` to understand the system design
-4. Check existing issues and PRs to avoid duplicate work
-
-### Making Changes
-
-1. **Format your code** (required):
-   ```bash
-   cargo fmt --all
-   ```
-
-2. **Lint your code** (required):
-   ```bash
-   cargo clippy --all-targets --all-features -- -D warnings
-   ```
-
-3. **Build your code**:
-   ```bash
-   cargo build --all --locked
-   ```
-
-4. **Run tests**:
-   ```bash
-   # Standard cargo test
-   cargo test --all-features --all-targets --locked
-   
-   # Or with nextest (preferred, mirrors CI)
-   cargo nextest run --all-features --all-targets --locked
-   cargo test --doc --locked  # Doc tests
-   ```
-
-5. **Run all checks** (shortcut):
-   ```bash
-   make check
-   ```
-
-### Commit Messages
-
-We follow [Conventional Commits](https://www.conventionalcommits.org/):
-
-```
-feat: add custom reporter support
-fix: correct throttling window expiry
-docs: update REPORTERS.md with examples
-test: add property tests for level filtering
-chore: update dependencies
-```
-
-Types:
-- `feat`: New feature
-- `fix`: Bug fix
-- `docs`: Documentation changes
-- `test`: Adding or updating tests
-- `refactor`: Code refactoring
-- `perf`: Performance improvements
-- `chore`: Maintenance tasks
-- `ci`: CI/CD changes
-
-### Pull Requests
-
-1. **Title**: Use conventional commit format
-2. **Description**: 
-   - Explain what and why
-   - Reference related task numbers from `tasks.md`
-   - Include before/after examples if relevant
-3. **Tests**: Add tests for new behavior
-4. **Documentation**: Update docs if behavior changes
-
-Example PR description:
-```markdown
-## What
-
-Implements Task 111: Snapshot tests for basic/fancy/box outputs
-
-## Why
-
-Ensures output formatting remains consistent across changes
-
-## Changes
-
-- Added snapshot tests for raw logging
-- Added snapshot tests for multiple log types
-- Updated test documentation
-
-## Testing
-
-All tests pass:
-- `cargo test --all-features`
-- Snapshot tests validate against baseline
-```
-=======
 1. Fork & branch from `main`.
 1. Ensure `cargo fmt`, `cargo clippy` pass (warnings tolerated during MVP).
 1. Add tests (nextest compatible) for new behavior.
 1. Submit PR referencing related task numbers from `tasks.md`.
->>>>>>> 43d80a98
 
 ## Feature Flags
 
